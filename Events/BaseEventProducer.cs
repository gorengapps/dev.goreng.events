﻿using System;

namespace Framework.Events
{
<<<<<<< HEAD
    public class BaseEventProducer<T> : IDisposableEventProducer<T>
    {
        private readonly EventContainer<T> _container;
        private bool _disposed;
        
=======
    /// <summary>
    /// A base implementation of <see cref="IEventProducer{T}"/> that provides event production capabilities
    /// with integrated state retention and listener management.
    /// </summary>
    /// <typeparam name="T">The type of data produced by this event producer.</typeparam>
    public class BaseEventProducer<T> : IEventProducer<T>
    {
        /// <summary>
        /// The internal event container that manages events and state.
        /// </summary>
        private readonly IEventContainer<T> _container;
        
        /// <summary>
        /// Gets the state retainer that provides access to the last published state.
        /// </summary>
        /// <value>An <see cref="IStateRetainer{T}"/> for accessing the current state.</value>
>>>>>>> ee8ed472
        public IStateRetainer<T> state => _container;
        
        /// <summary>
        /// Gets the event listener that allows others to subscribe to events from this producer.
        /// </summary>
        /// <value>An <see cref="IEventListener{T}"/> for managing event subscriptions.</value>
        public IEventListener<T> listener { get; }
        
        /// <summary>
        /// Initializes a new instance of the <see cref="BaseEventProducer{T}"/> class.
        /// </summary>
        /// <param name="repeat">If true, new subscribers will immediately receive the last state when they subscribe.</param>
        public BaseEventProducer(bool repeat = false)
        {
            _container = new EventContainer<T>();
            listener = new BaseEventListener<T>(_container, repeat);
        }

        /// <summary>
        /// Publishes an event with the specified data to all subscribers.
        /// The data will also be saved as the new last state.
        /// </summary>
        /// <param name="sender">The object that is publishing the event.</param>
        /// <param name="data">The data to be published with the event.</param>
        public void Publish(object sender, T data)
        {
            _container.publisher?.Invoke(sender, data);
        }

        public void Dispose()
        {
            if (!_disposed)
            {
                _container.Dispose();
                _disposed = true;
            }
        }
    }
}<|MERGE_RESOLUTION|>--- conflicted
+++ resolved
@@ -2,20 +2,18 @@
 
 namespace Framework.Events
 {
-<<<<<<< HEAD
-    public class BaseEventProducer<T> : IDisposableEventProducer<T>
-    {
-        private readonly EventContainer<T> _container;
-        private bool _disposed;
-        
-=======
     /// <summary>
     /// A base implementation of <see cref="IEventProducer{T}"/> that provides event production capabilities
     /// with integrated state retention and listener management.
     /// </summary>
     /// <typeparam name="T">The type of data produced by this event producer.</typeparam>
-    public class BaseEventProducer<T> : IEventProducer<T>
+    public class BaseEventProducer<T> : : IDisposableEventProducer<T>
     {
+        /// <summary>
+        /// Signals if the producer was already disposed
+        /// </summary>
+        private bool _disposed;
+    
         /// <summary>
         /// The internal event container that manages events and state.
         /// </summary>
@@ -25,7 +23,6 @@
         /// Gets the state retainer that provides access to the last published state.
         /// </summary>
         /// <value>An <see cref="IStateRetainer{T}"/> for accessing the current state.</value>
->>>>>>> ee8ed472
         public IStateRetainer<T> state => _container;
         
         /// <summary>
